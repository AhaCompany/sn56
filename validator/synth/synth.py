--- conflicted
+++ resolved
@@ -100,19 +100,13 @@
                 if isinstance(synthetic_data_point, str):
                     json_synthetic_data_point = json.loads(
                         synthetic_data_point)
-<<<<<<< HEAD
                 elif synthetic_data_point is not None:
                     json_synthetic_data_point = synthetic_data_point
                 else:
                     consecutive_errors += 1
-             except json.JSONDecodeError:
+            except json.JSONDecodeError:
                 logger.debug(
                     f"Error decoding synthetic data point :(  - point: {synthetic_data_point}")
-=======
-                else:
-                    json_synthetic_data_point = synthetic_data_point
-            except json.JSONDecodeError:
->>>>>>> 8fea7672
                 json_errors += 1
                 consecutive_errors += 1
                 return None
@@ -130,11 +124,7 @@
 
         if consecutive_errors >= max_consecutive_errors:
             logger.error(
-<<<<<<< HEAD
                 f"Stopping process due to {consecutive_errors} consecutive errors")
-=======
-                f"Stopping process due to {consecutive_errors} consecutive errors with the synth production")
->>>>>>> 8fea7672
             raise RuntimeError(
                 f"Process stopped after {consecutive_errors} consecutive errors")
 
@@ -149,11 +139,7 @@
                 if isinstance(result, RuntimeError):
 
                     logger.error(
-<<<<<<< HEAD
                         "Maximum consecutive errors reached. Stopping process.")
-=======
-                        "Maximum consecutive errors reached. Stopping synth dataset process.")
->>>>>>> 8fea7672
                     return None
             valid_results = [
                 r for r in results if r is not None and not isinstance(r, Exception)]
